#!/usr/bin/env python3
# -*- coding: utf-8 -*-
'''
The OpenIFS coupling preparation tool (ocp-tool) prepares input files for a
coupled OpenIFS-FESOM2 or OpenIFS-NEMO climate simulation


To this end it performs three tasks:
1) Modifing the OpenIFS input files to fit the land sea mask and soil types
    to the ocean models land sea mask
2) Generating appropriate OASIS3-MCT input files to fit the modified land
    sea mask
3) Modifing the runoff-mapper drainage basin and arrival point file to fit
    the modified land sea mask


To function the scrip therefore needs the following input files:
1) Grid information txt file for the full Gaussian grid of the chosen
    trucation number. This fileset comes with the tool.
2) Grid information txt file for the reduced Gaussian grid This fileset comes
    with the tool.
3) OpenIFS gridpoint input file (ICMGG${EXP_NAME}INIT) containing default
    land-sea mask that will be modified. can be requested from ECMWF:
    openifs-support@ecmwf.int
4) Runoff-mapper input files (runoff_maps.nc) file containing default
    drainage basin and arrival point fields. This fileset is part of the
    EC-Earth input files and available from:


If you have trouble getting this tool to work in your python environment
you may try loading the environment.yaml with:
    conda env create -f environment.yml


@author: Jan Streffing (jan.streffing@awi.de), August 2019
'''

from __future__ import division

import os
import sys
import numpy as np
import matplotlib.pyplot as plt
<<<<<<< HEAD
import csv
from matplotlib import cm
from gribapi import *
=======
import gribapi

>>>>>>> 6d5b6279
from mpl_toolkits.basemap import Basemap
from netCDF4 import Dataset
from shutil import copy2

#-----------------------------------------------------------------------------
# Setup
#-----------------------------------------------------------------------------

# Setting constants
earth_radius = 6371. * 1e3 #[m]
longline = ' \n ==================================================  \n'


#-----------------------------------------------------------------------------
# Function definitions
#-----------------------------------------------------------------------------

def read_grid_file(res_num, input_path_reduced_grid, input_path_full_grid, truncation_type):
    '''
    This function reads the reduced gaussian gridfile and returns it as a raw
    field
    '''
    if truncation_type == 'linear':
        # linear truncation (T = NN * 2 - 1)
        NN = res_num/2 + 0.5
        grid_txt = '%s/n%d_reduced.txt' % (input_path_reduced_grid, NN)
    elif truncation_type == 'cubic-octahedral':
        # cubic octahedral truncation (T = NN - 1)
        NN = res_num + 1
        grid_txt = '%s/o%d_reduced.txt' % (input_path_reduced_grid, NN)

    print(' Read grid from file: %s ' % (grid_txt,) )

    print(longline)
    print(' Reading gridfiles for T%d ' % (res_num))
    print(longline)

    fin = open(grid_txt, 'r')
    lines = fin.readlines()
    return (lines, NN)


def extract_grid_data(lines):
    '''
    This function takes the raw reduced gaussian coordinate list and returns
    coordinate and neighbour distrance lists for latitude and
    longitude of every grindpoint, as well as the number of latitudes and
    longitudes
    '''
    gridsize = 0
    lons_list       = []  # longitudes of each gridpoint
    lats_list       = []  # latitudes of each gridpoint
    numlons_list    = []  # number of longitude points for each latitude
    dlon_list       = []  # longitude distance in degree at each latitude
    lat_list        = []  # list of latitudes

    for line in lines[3:]:
        # read latitude number, number of longitudes for red. Gaussian and regular Gauss grids
        # convert from strings to floats
        print(line)
        _, red_points, _, lat = (float(z) for z in line.split())

        # longitudes for reduced Gaussian grid
        dlon = float(360)/red_points
        #The -0.000000001 deals with rounding errors a la 360./644*360=359.9999999999994
        lons = np.arange(0, 360-0.000000001, dlon)
        numlons_list.append(int(red_points))
        dlon_list.append(dlon)
        lat_list.append(lat)

        # set longitudes/latitudes for reduced Gaussian grid on this latitude
        lons_list.extend(lons)
        lats_list.extend([lat]*len(lons))
        gridsize += len(lons)

    return (lons_list, lats_list, numlons_list, dlon_list, lat_list)


def calculate_corner_latlon(lats_list, lons_list, numlons_list, dlon_list,
                            lat_list):
    '''
    This function calculates the latitude and longitude values at the corners
    of the gridcells based on the center values. It also saves both the corner
    and center coordinates into a float32 arrays with oasis3-mct compatible
    structure
    '''

    # OASIS requires grids to be 2D, but IFS grid is 1D, so we give it an
    # extra dimension.
    center_lons = np.array(lons_list, dtype='float32')[np.newaxis, :]
    center_lats = np.array(lats_list, dtype='float32')[np.newaxis, :]
    nx = center_lons.shape[1]
    ny = 1

    print(' Size of grid: nx = %d, ny = %d' % (nx, ny))

    # Now we calculate longitudes/latitudes of corner points for each grid cell
    crn_lons = np.zeros((4, ny, nx))
    crn_lats = np.zeros((4, ny, nx))

    kk = 0 # cell index
    for ii, ni in enumerate(numlons_list):
        '''
        Layout of the four corners

        2 ---------- 1
        |            |
        |            |
        |            |
        3 -----------4

        ^ y
        |
        |
        |
        ----> x
        '''

        dlon = dlon_list[ii]
        lat  = lat_list[ii]
        lons = np.arange(0, 360, dlon)

        #     NP --- j=1 ---|--- j=2 ---|--- j=3 ---|--- j=n --- SP
        #                           <-dlat_n-> <-dlat_s->

        # if first latitude, the previous point was north pole
        if ii == 0:
            dlat_n = 90 - lat
            dlat_s = (lat - lat_list[ii+1]) / 2.

        # if last latitude, the next point is south pole
        elif ii == len(numlons_list)-1:
            dlat_n = (lat_list[ii-1] - lat) / 2.
            dlat_s = lat + 90

        else:
            dlat_n = (lat_list[ii-1] - lat) / 2.
            dlat_s = (lat - lat_list[ii+1]) / 2.

    for jj in range(ni):
        # corner 1: north-east
        crn_lons[0, 0, kk] = lons[jj] + dlon/2.
        crn_lats[0, 0, kk] = lat + dlat_n/2.

        # corner 2: north-west
        crn_lons[1, 0, kk] = lons[jj] - dlon/2.
        crn_lats[1, 0, kk] = lat + dlat_n/2.

        # corner 3: south-west
        crn_lons[2, 0, kk] = lons[jj] - dlon/2.
        crn_lats[2, 0, kk] = lat - dlat_s/2.

        # corner 4: south-east
        crn_lons[3, 0, kk] = lons[jj] + dlon/2.
        crn_lats[3, 0, kk] = lat - dlat_s/2.

        kk += 1

    # Make sure that longitudes are [-180, 180] and not [0, 360]
    center_lons = np.where( center_lons > 180, center_lons - 360, center_lons )
    crn_lons    = np.where( crn_lons > 180, crn_lons - 360, crn_lons )

    return (center_lats, center_lons, crn_lats, crn_lons)


def calculate_area(center_lons, numlons_list, dlon_list, lat_list):
    '''
    This function calculates the area of the gridcells based on the center
    values and saves them into a float32 array with oasis3-mct compatible
    structure
    '''

    # OASIS requires grids to be 2D, but IFS grid is 1D, so we give it an
    # extra dimension.
    nx = center_lons.shape[1]
    ny = 1

     # Now we calculate the cell area of each cell
    gridcell_area = np.zeros((ny, nx))

    kk = 0 # cell index
    for ii, ni in enumerate(numlons_list):

        dlon = dlon_list[ii]
        lat  = lat_list[ii]
        lons = np.arange(0, 360, dlon)

        #     NP --- j=1 ---|--- j=2 ---|--- j=3 ---|--- j=n --- SP
        #                           <-dlat_n-> <-dlat_s->

        # if first latitude, the previous point was north pole
        if ii == 0:
            dlat_n = 90 - lat
            dlat_s = (lat - lat_list[ii+1]) / 2.

        # if last latitude, the next point is south pole
        elif ii == len(numlons_list)-1:
            dlat_n = (lat_list[ii-1] - lat) / 2.
            dlat_s = lat + 90

        else:
            dlat_n = (lat_list[ii-1] - lat) / 2.
            dlat_s = (lat - lat_list[ii+1]) / 2.

        # Grid cell areas in m2 width in latitude of cell is dlat_n + dlat_s
        dx = dlon * np.pi/180. * earth_radius * np.cos( np.pi/180. * lat )
        dy = (dlat_n + dlat_s) * np.pi/180. * earth_radius
        area = dx * dy

        for jj in range(ni):
            gridcell_area[0, kk] = area
            kk += 1

    return(gridcell_area)
<<<<<<< HEAD
    
    
def write_red_point_file(lats_list, lons_list, output_path_oifs, truncation_type, NN):
    '''
    This function write the red_point.txt file for OpenIFS
    '''
    
    if truncation_type == "linear":
        redpoint_txt = '%s/TL%d_red_points.txt' % (output_path_oifs,NN*2-1)
    elif truncation_type == "cubic-octahedral":
        redpoint_txt = '%s/TCO%d_red_points.txt' % (output_path_oifs,NN-1)

    with open(redpoint_txt, 'w') as f:
        f.write("gridtype  = cell\n")
        f.write("gridsize  = " + str(len(lons_list)) + "\n")
        f.write("xvals     = ")
        for item in lons_list:
            f.write("%s\n" % item)
        f.write("yvals     = ")
        for item in lats_list:
            f.write("%s\n" % item)
    
=======


>>>>>>> 6d5b6279
def read_lsm(res_num, input_path_oifs, output_path_oifs, exp_name_oifs, num_fields):
    '''
    This function reads the oifs input file in grib format and save it into a
    list of numpy arrays.
    '''
    print(' Opening Grib inpute file: %s ' % (input_path_oifs,))
    input_file_oifs = input_path_oifs + 'ICMGG' + exp_name_oifs + 'INIT'
    gid = [None] * num_fields
    gribfield = [None] * num_fields
    with open(input_file_oifs, 'r+') as f:
        keys = ['N', 'shortName']

        for i in range(num_fields):
            gid[i] = gribapi.grib_new_from_file(f)
            if gid[i] is None:
                break

            for key in keys:
                if not gribapi.grib_is_defined(gid[i], key):
                    raise ValueError("Key '%s' was not defined" % key)
                print('%s=%s' % (key, gribapi.grib_get(gid[i], key)))

            shortName = gribapi.grib_get(gid[i], 'shortName')

            if shortName == 'lsm':
                lsm_id = i
            if shortName == 'slt':
                slt_id = i

            nres = gribapi.grib_get(gid[i], 'N')
            gribfield[i] = gribapi.grib_get_values(gid[i])

    return (gribfield, lsm_id, slt_id, gid)


def read_lake(res_num, input_path_lake):
    '''
    This function reads the lakemask input file in grib format and save it into a
    a numpy array.
    '''

    print(' Opening lake inpute file: %s ' % (input_path_lake,))
    input_file_lake = input_path_lake + 'clake_' + str(res_num)
    gid = [None] * 2
    lakes = [None] * 2
    with open(input_file_lake, 'r+') as f:
        keys = ['N', 'shortName']

        for i in range(2):
            gid[i] = gribapi.grib_new_from_file(f)
            if gid[i] is None:
                break

            for key in keys:
                if not gribapi.grib_is_defined(gid[i], key):
                    raise ValueError("Key '%s' was not defined" % key)
                print('%s=%s' % (key, gribapi.grib_get(gid[i], key)))

            shortName = gribapi.grib_get(gid[i], 'shortName')

            if shortName == 'cl':
                cl_id = i

            nres = gribapi.grib_get(gid[i], 'N')
            lakes[i] = gribapi.grib_get_values(gid[i])

    return (lakes, cl_id)


def autoselect_basins(grid_name_oce):
    '''
    This function selects the list of basins that are to be removed from the
    OpenIFS land sea mask based on a given ocean grid names.
    '''
<<<<<<< HEAD
    
    if grid_name_oce == 'CORE2':
        manual_basin_removal = ['caspian-sea', 'black-sea', 'white-sea', 'gulf-of-ob', 
                                'persian-gulf', 'coronation-queen-maude']
    if grid_name_oce == 'MR':
        manual_basin_removal = ['caspian-sea']
    if grid_name_oce == 'HR':
        manual_basin_removal = ['caspian-sea']
    
    return manual_basin_removal
=======
>>>>>>> 6d5b6279

    if grid_name_oce == 'CORE2':
        return ['caspian-sea', 'black-sea', 'white-sea', 'gulf-of-ob',
                'persian-gulf', 'coronation-queen-maude']
    elif grid_name_oce == 'MR':
        return ['caspian-sea']
    else:
        return []


def modify_lsm(gribfield, lakes, manual_basin_removal, lsm_id, slt_id, cl_id,
               lons_list, center_lats, center_lons):
    '''
    This function firstly uses the lake mask to remove lakes from the land sea
    mask and secondly, if set, uses a preselected list of basins to manually
    alter the lsm and slt fields further.
    '''

    # Automatic lake removal with lakes mask
    gribfield_mod = gribfield
    # Soil class of removed lakes is SANDY CLAY LOAM
    for i in np.arange (0, len(gribfield_mod[slt_id])-1):
        if lakes[cl_id][i] > 0.1:
            gribfield_mod[slt_id][i] = 6
            gribfield_mod[lsm_id][i] = 1

    print('Removing: ', manual_basin_removal)
    for basin in manual_basin_removal:

        if basin == 'caspian-sea':
            for ia in range(len(lons_list)):
               if center_lats[0, ia] > 36 and center_lats[0, ia] < 47 and center_lons[0, ia] > 46 and center_lons[0, ia] < 56:
                  gribfield_mod[lsm_id][ia] = 1
                  gribfield_mod[slt_id][ia] = 6

        if basin == 'black-sea':
            for ia in range(len(lons_list)):
               if center_lats[0, ia] > 40.5 and center_lats[0, ia] < 48 and center_lons[0, ia] > 27 and center_lons[0, ia] < 43:
                  gribfield_mod[lsm_id][ia] = 1
                  gribfield_mod[slt_id][ia] = 6

        if basin == 'white-sea':
            for ia in range(len(lons_list)):
               if center_lats[0, ia] > 63 and center_lats[0, ia] < 68.5 and center_lons[0, ia] > 31 and center_lons[0, ia] < 42:
                  gribfield_mod[lsm_id][ia] = 1
                  gribfield_mod[slt_id][ia] = 6

        if basin == 'gulf-of-ob':
            for ia in range(len(lons_list)):
               if center_lats[0, ia] > 65 and center_lats[0, ia] < 71 and center_lons[0, ia] > 70 and center_lons[0, ia] < 79:
                  gribfield_mod[lsm_id][ia] = 1
                  gribfield_mod[slt_id][ia] = 6

        if basin == 'persian-gulf':
            for ia in range(len(lons_list)):
               if center_lats[0, ia] > 21 and center_lats[0, ia] < 30 and center_lons[0, ia] > 47 and center_lons[0, ia] < 59:
                  gribfield_mod[lsm_id][ia] = 1
                  gribfield_mod[slt_id][ia] = 6

        if basin == 'coronation-queen-maude':
            for ia in range(len(lons_list)):
               if center_lats[0, ia] > 48 and center_lats[0, ia] < 55 and center_lons[0, ia] > -102 and center_lons[0, ia] < -94:
                  gribfield_mod[lsm_id][ia] = 1
                  gribfield_mod[slt_id][ia] = 6

    # lsm_binary in correct format for oasis3-mct file
    lsm_binary = gribfield_mod[lsm_id]
    lsm_binary = lsm_binary[np.newaxis, :]

    return (lsm_binary, gribfield_mod)


def write_lsm(gribfield_mod, input_path_oifs, output_path_oifs, exp_name_oifs,
              grid_name_oce, num_fields, gid):
    '''
    This function copies the input gribfile to the output folder and modifies
    it by writing the whole gribfield_mod, including the altered land sea mask
    and soil type fields into the new file
    '''

    input_file_oifs = input_path_oifs + 'ICMGG' + exp_name_oifs + 'INIT'
    output_file_oifs = output_path_oifs + 'ICMGG' + exp_name_oifs + 'INIT_' + grid_name_oce
    copy2(input_file_oifs, output_file_oifs)

    with open(output_file_oifs, 'r+') as f:
        for i in range(num_fields):
            gribapi.grib_set_values(gid[i], gribfield_mod[i])
            gribapi.grib_write(gid[i], f)
            gribapi.grib_release(gid[i])


def plotting_lsm(res_num, lsm_binary, center_lats, center_lons):
    '''
    This function plots the final land sea mask
    '''

    fig3 = plt.figure(figsize=(12, 7))
    ax3  = fig3.add_subplot(111)
    xpts = center_lons[lsm_binary<0.5]
    ypts = center_lats[lsm_binary<0.5]
    ax3.scatter(xpts, ypts, s=5)
    figname = 'output/plots/land_points_T%d.png' % (res_num,)
    fig3.savefig(figname, format='png')

<<<<<<< HEAD
    
def generate_coord_area(res_num, input_path_reduced_grid, input_path_full_grid, truncation_type, output_path_oifs):
=======
>>>>>>> 6d5b6279

def generate_coord_area(res_num, input_path_reduced_grid, input_path_full_grid, truncation_type):
    '''
    This function generates coordinate and areas fields based on
    the full and reduced gaussian gridfiles for a given truncation number.
    '''

    lines, NN = read_grid_file(res_num, input_path_reduced_grid, input_path_full_grid, truncation_type)
    lons_list, lats_list, numlons_list, dlon_list, lat_list = extract_grid_data(lines)
    center_lats, center_lons, crn_lats, crn_lons = calculate_corner_latlon(lats_list, lons_list, numlons_list, dlon_list, lat_list)
    gridcell_area = calculate_area(center_lons, numlons_list, dlon_list, lat_list)
    
    write_red_point_file(lats_list, lons_list, output_path_oifs, truncation_type, NN)

    return (center_lats, center_lons, crn_lats, crn_lons, gridcell_area, lons_list, NN)


def process_lsm(res_num, input_path_oifs, output_path_oifs, exp_name_oifs,
                grid_name_oce, num_fields, input_path_lake,
                manual_basin_removal, lons_list, center_lats, center_lons):
    '''
    This function first reads, modifies and finally saves the new land
    sea mask. Every step is mirrored for the soil type file as it has to be
    modified in the exact same locations
    '''

    gribfield, lsm_id, slt_id, gid = read_lsm(res_num, input_path_oifs, output_path_oifs, exp_name_oifs, num_fields)
    lakes,  cl_id = read_lake(res_num, input_path_lake)
    lsm_binary, gribfield_mod = modify_lsm(gribfield, lakes, manual_basin_removal, lsm_id, slt_id, cl_id, lons_list, center_lats, center_lons)
    write_lsm(gribfield_mod, input_path_oifs, output_path_oifs, exp_name_oifs, grid_name_oce, num_fields, gid)
    return (lsm_binary)


def write_oasis_files(res_num, output_path_oasis, dir_path, grid_name_oce, center_lats, center_lons, crn_lats, crn_lons, gridcell_area, lsm_binary, NN, input_path_runoff):
    '''
    This function writes the binary masks, areas and grids files for
    oasis3-mct
    For OpenIFS we set up three different grids:
    All have the same lons, lats and areas
    but different land-sea masks

    atmo: Land = 0, Ocean = 1  (for atm->ocn fluxes)
    atmr: Land = 1, Ocean = 0  (for atm->runoff mapper)

    atmf is the fraction of ocean in each cell, but
    IFS always has 1 or 0, so it is the same as atmo.
    '''

    for filebase in ['grids', 'areas', 'masks']:
        filename = '%s/%s%s.nc' % (dir_path, output_path_oasis, filebase)
        print('Writing file: %s ' % (filename,))
        nc = Dataset(filename, 'w', clobber=True)

        # For OpenIFS + NEMO + Runoffmapper we need two atmosphere grids:
        # atmo: used for atm->ocn remapping (to find ocean)
        # atmr: used for atm->runoff remapping (to find land)

        for grids_name in ('{}{:03}'.format(s, int(NN)) for s in ('A', 'L', 'R')):

            # OASIS requires certain names for the dimensions etc
            print(' Write lons, lats, corner points for grid: %s ' % (grids_name,), '(T%s)' % (res_num,))
            xname = 'x_%s' % (grids_name,)
            yname = 'y_%s' % (grids_name,)
            lonname = '%s.lon' % (grids_name,)
            latname = '%s.lat' % (grids_name,)
            nc.createDimension(xname, center_lons.shape[1])
            nc.createDimension(yname, 1)
            id_lon = nc.createVariable(lonname, 'float64', (yname, xname))
            id_lat = nc.createVariable(latname, 'float64', (yname, xname))

            # Not required, but makes grid info more readable
            id_lon.units = 'degrees_east'
            id_lon.standard_name = 'Longitude'
            id_lat.units = 'degrees_north'
            id_lat.standard_name = 'Latitude'

         # Write corner points to grids file
            if filebase == 'grids':
                crnname = 'crn_%s' % (grids_name,)
                cloname = '%s.clo' % (grids_name,)
                claname = '%s.cla' % (grids_name,)
                nc.createDimension(crnname, 4)
                id_clo = nc.createVariable(cloname, 'float64', (crnname, yname, xname))
                id_cla = nc.createVariable(claname, 'float64', (crnname, yname, xname))

         # Write land-sea masks to masks file
            elif filebase == 'masks':
                mskname = '%s.msk' % (grids_name,)
                id_msk = nc.createVariable(mskname, 'int32', (yname, xname))
                id_msk.valid_min = 0.
                id_msk.valid_max = 1

         # Write grid cell area to areas file
            elif filebase == 'areas':
                areaname = '%s.srf' % (grids_name,)
                id_area = nc.createVariable(areaname, 'float64', (yname, xname))

            id_lon[:, :] = center_lons[:, :]
            id_lat[:, :] = center_lats[:, :]
            id_lon.valid_min = center_lons.min()
            id_lon.valid_max = center_lons.max()
            id_lat.valid_min = center_lats.min()
            id_lat.valid_max = center_lats.max()

            if filebase == 'grids':
                id_clo[:, :, :] = crn_lons[:, :, :]
                id_cla[:, :, :] = crn_lats[:, :, :]
                id_clo.valid_min = crn_lons.min()
                id_clo.valid_max = crn_lons.max()
                id_cla.valid_min = crn_lats.min()
                id_cla.valid_max = crn_lats.max()

            elif filebase == 'masks':
                if grids_name.startswith('A') or grids_name.startswith('L'):
                    id_msk[:, :] = np.round(lsm_binary[:, :])
                elif grids_name.startswith('R'):
                    id_msk[:, :] = np.abs(lsm_binary[:, :] - 1)
                else:
                    raise RuntimeError('Unexpected grid name: {}'.format(grids_name))

            elif filebase == 'areas':
                id_area[:, :] = gridcell_area[:, :]
                id_area.valid_min = gridcell_area.min()
                id_area.valid_max = gridcell_area.max()


        # Copying runoff mapper grids and areas into oasis3-mct files

        input_file_rnf = '%srunoff_%s.nc' % (input_path_runoff, filebase)
        rnffile = Dataset(input_file_rnf, 'r')

        nc.setncatts(rnffile.__dict__)
        for name, dimension in rnffile.dimensions.iteritems():
            nc.createDimension(name, len(dimension) if not dimension.isunlimited() else None)

        for name, variable in rnffile.variables.iteritems():
            var_out = nc.createVariable(name, variable.datatype, variable.dimensions)
            var_out.setncatts({k: variable.getncattr(k) for k in variable.ncattrs()})
            var_out[:] = variable[:]

        rnffile.close()
        nc.close()
        print(' Wrote %s ' % (filename,))

        print(longline)


def modify_runoff_map(res_num, input_path_runoff, output_path_runoff,
                      grid_name_oce, manual_basin_removal):
    '''
<<<<<<< HEAD
    This function modifies a given runoff mapper map to remove basins that are
    not included in the ocean model (FESOM2 or NEMO without closed seas)
    It then redirects the P-E over this area to another riverdelta to close the 
    global freshwater budget.
=======
    This function generates coordinate and areas fields based on
    the full and reduced gaussian gridfiles for a given truncation number.
>>>>>>> 6d5b6279
    '''
    input_file_rnf = '%srunoff_maps.nc' % (input_path_runoff,)
    output_file_rnf = '%srunoff_maps.nc' % (output_path_runoff,)
    if os.path.exists(output_file_rnf):
        os.remove(output_file_rnf)
    copy2(input_file_rnf, output_file_rnf)

    rnffile = Dataset(output_file_rnf, 'r+')
    print (rnffile.variables.keys())

    drainage = rnffile.variables[u'drainage_basin_id'][:]
    arrival = rnffile.variables[u'arrival_point_id'][:]

    # Set projection
    lons = rnffile.variables[u'lon'][:]
    lats = rnffile.variables[u'lat'][:]

    for basin in manual_basin_removal:

        if basin == 'caspian-sea':
            for lo, lon in enumerate(lons):
                if lon > 46 and lon < 56:
                    for la, lat in enumerate(lats):
                        if lat > 36 and lat < 47:
                            if drainage[la, lo] == -2:
                                drainage[la, lo] = 18
                                arrival[la, lo] = -1
                # adding artifical arrival points in the amazon discharge area
                # to close the global water budget
                if lon > 313 and lon < 314.5:
                    for la, lat in enumerate(lats):
                        if lat > 1 and lat < 2:
                            if arrival[la, lo] != -1:
                                arrival[la, lo] = 18

        if basin == 'black-sea':
            for lo, lon in enumerate(lons):
                #removing old basin
                if lon > 27 and lon < 43:
                    for la, lat in enumerate(lats):
                        if lat > 40.5 and lat < 48:
                            if drainage[la, lo] == -2:
                                drainage[la, lo] = 23
                                arrival[la, lo] = -1
                # adding new arrival points
                if lon > 25 and lon < 26.5:
                    for la, lat in enumerate(lats):
                        if lat > 38.5 and lat < 41:
                            if arrival[la, lo] != -1:
                                arrival[la, lo] = 23
                if lon > 23.5 and lon < 25:
                    for la, lat in enumerate(lats):
                        if lat > 38.5 and lat < 41:
                            if arrival[la, lo] != -1:
                                arrival[la, lo] = 28

    # Saving results
    rnffile.variables[u'drainage_basin_id'][:] = drainage
    rnffile.variables[u'arrival_point_id'][:] = arrival
    rnffile.close()

    plotting_runoff(drainage, arrival, lons, lats)

    return (lons, lats)


def plotting_runoff(drainage, arrival, lons, lats):

    # Split data and concatenate in reverse order to turn by 180° to Prime meridian
    ds1, ds2 = np.hsplit(np.squeeze(drainage), 2)
    drainage_cat = np.concatenate((ds2, ds1), axis=1)
    ds1, ds2 = np.hsplit(np.squeeze(arrival), 2)
    arrival_cat = np.concatenate((ds2, ds1), axis=1)

    lons = lons-180
    lon_0 = lons.mean()
    lat_0 = lats.mean()

    m = Basemap(llcrnrlon=-60., llcrnrlat=-10, urcrnrlon=-30., urcrnrlat=20., \
            resolution='l', area_thresh=1000., projection='cyl')

    #Use meshgrid to create 2D arrays from coordinates
    lon, lat = np.meshgrid(lons, lats)
    xi, yi = m(lon, lat)

    fig1 = plt.figure(figsize=(12, 8))
    cmap = plt.cm.flag
    cs = m.pcolor(xi, yi, arrival_cat, cmap=cmap)
    m.drawcoastlines()
    m.drawparallels(np.arange(-90., 120., 45.))
    m.drawmeridians(np.arange(0., 360., 90.))

    lon_0 = lons.mean()
    lat_0 = lats.mean()

    m = Basemap(llcrnrlon=20., llcrnrlat=30, urcrnrlon=80., urcrnrlat=50., \
            resolution='l', area_thresh=1000., projection='poly', \
            lat_0=0., lon_0=20.)

    #Use meshgrid to create 2D arrays from coordinates
    lon, lat = np.meshgrid(lons, lats)
    xi, yi = m(lon, lat)

    fig1 = plt.figure(figsize=(12, 8))
    cs = m.pcolor(xi, yi, drainage_cat, cmap=cmap)
    m.drawcoastlines()
    m.drawparallels(np.arange(-90., 120., 45.))
    m.drawmeridians(np.arange(0., 360., 90.))

    fig1 = plt.figure(figsize=(12, 8))
    cs = m.pcolor(xi, yi, arrival_cat, cmap=cmap)
    m.drawcoastlines()
    m.drawparallels(np.arange(-90., 120., 45.))
    m.drawmeridians(np.arange(0., 360., 90.))


def modify_runoff_lsm(res_num, grid_name_oce, manual_basin_removal, lons, lats,
                      output_path_oasis):
    '''
    This function generates coordinate and areas fields based on
    the full and reduced gaussian gridfiles for a given truncation number.
    '''

    # Editing runoff mapper lsm in oasis3-mct masks file
    filename = '%smasks.nc' % (output_path_oasis,)
    oasis = Dataset(filename, 'r+')

    RnfA = oasis.variables[u'RnfA.msk'][:]
    RnfO = oasis.variables[u'RnfO.msk'][:]

    for basin in manual_basin_removal:

        if basin == 'caspian-sea':
            for lo, lon in enumerate(lons):
                if lon > 46 and lon < 56:
                    for la, lat in enumerate(lats):
                        if lat > 36 and lat < 47:
                            RnfA[la, lo] = 0
                            RnfO[la, lo] = 1

    # Saving altered runoff mapper lsm
    oasis.variables[u'RnfA.msk'][:] = RnfA
    oasis.variables[u'RnfO.msk'][:] = RnfO
    oasis.close()


#-----------------------------------------------------------------------------
# Main Program
#-----------------------------------------------------------------------------

if __name__ == '__main__':
    '''
    Main program in which the tool configuration and function calls are located
    Please configure as needed.
    '''

    # Truncation number of desired OpenIFS grid. Multiple possible.
    # Choose the ones you need [63, 95, 159, 255, 319, 399, 511, 799, 1279]
    resolution_list = [159]

    # Choose type of trucation. linear or cubic-octahedral
<<<<<<< HEAD
    truncation_type = 'linear'
    
    # OpenIFS experiment name. This 4 digit code is part of the name of the 
    # ICMGG????INIT file you got from EMCWF
    #exp_name_oifs = 'h6mv' #default for linear
    exp_name_oifs = 'h6mv'#default for cubic-octahedral
    # I have not yet found a way to determine automatically the number of 
    # fields in the ICMGG????INIT file. Set it correctly or stuff will break!
    num_fields = 50 #cy43 default=50 cy4 default=41
    
    # Name of ocean model grid. So far supported are: 
    # FESOM2: CORE2, MR, HR;  NEMO:
=======
    truncation_type = 'cubic-octahedral'

    # OpenIFS experiment name. This 4 digit code is part of the name of the
    # ICMGG????INIT file you got from EMCWF
    #exp_name_oifs = 'h6mv' #default for linear
    exp_name_oifs = 'h9wu'#default for cubic-octahedral
    # I have not yet found a way to determine automatically the number of
    # fields in the ICMGG????INIT file. Set it correctly or stuff will break!
    num_fields = 50

    # Name of ocean model grid. So far supported are:
    # FESOM2: CORE2, MR;  NEMO:
>>>>>>> 6d5b6279
    # Important: If you chose a supported ocean grid, manual removal of basins
    # for that grid will be applied. If you chose an unknown grid and wish to
    # do manual basin removal, list them in manual_basin_removal below. If you
    # want to remove a basin not yet added (e.g.) for paleo simulations, add
    # the basin in section def modify_lsm and def modify_runoff_map
    grid_name_oce = 'CORE2'

    # There is automatic removal of lakes via the lake file. To remove larger
    # features, e.g. coastal seas for low res or paleo simulations list them
    # here. Currently added basins: ['caspian-sea', black-sea', 'white-sea',
    # 'gulf-of-ob', 'persian-gulf', 'coronation-queen-maude']
    # If you have chosen a known grid_name_oce the basins will be selected
    # automatically
    manual_basin_removal = autoselect_basins(grid_name_oce)

    # Find working directory
    dir_path = os.path.dirname(os.path.realpath(__file__))

        # Input file directories. Place files in appropriate subfolders or modify
    if truncation_type == 'cubic-octahedral':
        input_path_reduced_grid = 'input/gaussian_grids_octahedral_reduced/'
        input_path_lake = 'input/lakefiles/cubic_octahedral/'
    elif truncation_type == 'linear':
        input_path_reduced_grid = 'input/gaussian_grids_linear_reduced/'
        input_path_lake = 'input/lakefiles/linear/'
    else:
        sys.exit('truncation type not recognized')
    input_path_full_grid = 'input/gaussian_grids_full/'
    input_path_oifs = 'input/openifs_input_default/'
    input_path_runoff = 'input/runoff_map_default/'

    # Output file directories.
    output_path_oifs = 'output/openifs_input_modified/'
    output_path_runoff = 'output/runoff_map_modified/'
    output_path_oasis = 'output/oasis_mct3_input/'

    # Loop over atmosphere resolutions. Todo: select correct exp_name_oifs
    for res_num in resolution_list:
<<<<<<< HEAD
        center_lats, center_lons, crn_lats, crn_lons, gridcell_area, lons_list, NN = generate_coord_area(res_num, input_path_reduced_grid, input_path_full_grid, truncation_type, output_path_oifs)
        lsm_binary = process_lsm(res_num, input_path_oifs, output_path_oifs, exp_name_oifs, grid_name_oce, num_fields, input_path_lake, manual_basin_removal ,lons_list, center_lats, center_lons)
        write_oasis_files(res_num, output_path_oasis, dir_path, grid_name_oce, center_lats, center_lons, crn_lats, crn_lons, gridcell_area, lsm_binary, NN, input_path_runoff)
        lons, lats = modify_runoff_map(res_num, input_path_runoff, output_path_runoff, grid_name_oce, manual_basin_removal)
        modify_runoff_lsm(res_num, grid_name_oce, manual_basin_removal, lons, lats, output_path_oasis)
        plotting_lsm(res_num, lsm_binary, center_lats, center_lons)
=======

        center_lats, center_lons, \
        crn_lats, crn_lons, \
        gridcell_area, lons_list, \
        NN = generate_coord_area(res_num,
                                 input_path_reduced_grid, input_path_full_grid,
                                 truncation_type)

        lsm_binary = process_lsm(res_num, input_path_oifs, output_path_oifs,
                                 exp_name_oifs, grid_name_oce, num_fields,
                                 input_path_lake, manual_basin_removal,
                                 lons_list,
                                 center_lats, center_lons)

        write_oasis_files(res_num,
                          output_path_oasis, dir_path, grid_name_oce,
                          center_lats, center_lons, crn_lats, crn_lons, gridcell_area,
                          lsm_binary, NN, input_path_runoff)

        lons, lats = modify_runoff_map(res_num, input_path_runoff, output_path_runoff,
                                       grid_name_oce, manual_basin_removal)

        modify_runoff_lsm(res_num, grid_name_oce, manual_basin_removal, lons, lats,
                          output_path_oasis)

        plotting_lsm(res_num, lsm_binary, center_lats, center_lons)
>>>>>>> 6d5b6279
<|MERGE_RESOLUTION|>--- conflicted
+++ resolved
@@ -41,14 +41,9 @@
 import sys
 import numpy as np
 import matplotlib.pyplot as plt
-<<<<<<< HEAD
 import csv
-from matplotlib import cm
-from gribapi import *
-=======
 import gribapi
 
->>>>>>> 6d5b6279
 from mpl_toolkits.basemap import Basemap
 from netCDF4 import Dataset
 from shutil import copy2
@@ -263,7 +258,6 @@
             kk += 1
 
     return(gridcell_area)
-<<<<<<< HEAD
     
     
 def write_red_point_file(lats_list, lons_list, output_path_oifs, truncation_type, NN):
@@ -286,10 +280,7 @@
         for item in lats_list:
             f.write("%s\n" % item)
     
-=======
-
-
->>>>>>> 6d5b6279
+
 def read_lsm(res_num, input_path_oifs, output_path_oifs, exp_name_oifs, num_fields):
     '''
     This function reads the oifs input file in grib format and save it into a
@@ -364,7 +355,6 @@
     This function selects the list of basins that are to be removed from the
     OpenIFS land sea mask based on a given ocean grid names.
     '''
-<<<<<<< HEAD
     
     if grid_name_oce == 'CORE2':
         manual_basin_removal = ['caspian-sea', 'black-sea', 'white-sea', 'gulf-of-ob', 
@@ -375,16 +365,7 @@
         manual_basin_removal = ['caspian-sea']
     
     return manual_basin_removal
-=======
->>>>>>> 6d5b6279
-
-    if grid_name_oce == 'CORE2':
-        return ['caspian-sea', 'black-sea', 'white-sea', 'gulf-of-ob',
-                'persian-gulf', 'coronation-queen-maude']
-    elif grid_name_oce == 'MR':
-        return ['caspian-sea']
-    else:
-        return []
+
 
 
 def modify_lsm(gribfield, lakes, manual_basin_removal, lsm_id, slt_id, cl_id,
@@ -480,14 +461,9 @@
     ax3.scatter(xpts, ypts, s=5)
     figname = 'output/plots/land_points_T%d.png' % (res_num,)
     fig3.savefig(figname, format='png')
-
-<<<<<<< HEAD
-    
+    
+
 def generate_coord_area(res_num, input_path_reduced_grid, input_path_full_grid, truncation_type, output_path_oifs):
-=======
->>>>>>> 6d5b6279
-
-def generate_coord_area(res_num, input_path_reduced_grid, input_path_full_grid, truncation_type):
     '''
     This function generates coordinate and areas fields based on
     the full and reduced gaussian gridfiles for a given truncation number.
@@ -636,15 +612,10 @@
 def modify_runoff_map(res_num, input_path_runoff, output_path_runoff,
                       grid_name_oce, manual_basin_removal):
     '''
-<<<<<<< HEAD
     This function modifies a given runoff mapper map to remove basins that are
     not included in the ocean model (FESOM2 or NEMO without closed seas)
     It then redirects the P-E over this area to another riverdelta to close the 
     global freshwater budget.
-=======
-    This function generates coordinate and areas fields based on
-    the full and reduced gaussian gridfiles for a given truncation number.
->>>>>>> 6d5b6279
     '''
     input_file_rnf = '%srunoff_maps.nc' % (input_path_runoff,)
     output_file_rnf = '%srunoff_maps.nc' % (output_path_runoff,)
@@ -806,7 +777,6 @@
     resolution_list = [159]
 
     # Choose type of trucation. linear or cubic-octahedral
-<<<<<<< HEAD
     truncation_type = 'linear'
     
     # OpenIFS experiment name. This 4 digit code is part of the name of the 
@@ -819,20 +789,6 @@
     
     # Name of ocean model grid. So far supported are: 
     # FESOM2: CORE2, MR, HR;  NEMO:
-=======
-    truncation_type = 'cubic-octahedral'
-
-    # OpenIFS experiment name. This 4 digit code is part of the name of the
-    # ICMGG????INIT file you got from EMCWF
-    #exp_name_oifs = 'h6mv' #default for linear
-    exp_name_oifs = 'h9wu'#default for cubic-octahedral
-    # I have not yet found a way to determine automatically the number of
-    # fields in the ICMGG????INIT file. Set it correctly or stuff will break!
-    num_fields = 50
-
-    # Name of ocean model grid. So far supported are:
-    # FESOM2: CORE2, MR;  NEMO:
->>>>>>> 6d5b6279
     # Important: If you chose a supported ocean grid, manual removal of basins
     # for that grid will be applied. If you chose an unknown grid and wish to
     # do manual basin removal, list them in manual_basin_removal below. If you
@@ -871,21 +827,12 @@
 
     # Loop over atmosphere resolutions. Todo: select correct exp_name_oifs
     for res_num in resolution_list:
-<<<<<<< HEAD
-        center_lats, center_lons, crn_lats, crn_lons, gridcell_area, lons_list, NN = generate_coord_area(res_num, input_path_reduced_grid, input_path_full_grid, truncation_type, output_path_oifs)
-        lsm_binary = process_lsm(res_num, input_path_oifs, output_path_oifs, exp_name_oifs, grid_name_oce, num_fields, input_path_lake, manual_basin_removal ,lons_list, center_lats, center_lons)
-        write_oasis_files(res_num, output_path_oasis, dir_path, grid_name_oce, center_lats, center_lons, crn_lats, crn_lons, gridcell_area, lsm_binary, NN, input_path_runoff)
-        lons, lats = modify_runoff_map(res_num, input_path_runoff, output_path_runoff, grid_name_oce, manual_basin_removal)
-        modify_runoff_lsm(res_num, grid_name_oce, manual_basin_removal, lons, lats, output_path_oasis)
-        plotting_lsm(res_num, lsm_binary, center_lats, center_lons)
-=======
-
         center_lats, center_lons, \
         crn_lats, crn_lons, \
         gridcell_area, lons_list, \
         NN = generate_coord_area(res_num,
                                  input_path_reduced_grid, input_path_full_grid,
-                                 truncation_type)
+                                 truncation_type, output_path_oifs)
 
         lsm_binary = process_lsm(res_num, input_path_oifs, output_path_oifs,
                                  exp_name_oifs, grid_name_oce, num_fields,
@@ -904,5 +851,4 @@
         modify_runoff_lsm(res_num, grid_name_oce, manual_basin_removal, lons, lats,
                           output_path_oasis)
 
-        plotting_lsm(res_num, lsm_binary, center_lats, center_lons)
->>>>>>> 6d5b6279
+        plotting_lsm(res_num, lsm_binary, center_lats, center_lons)