--- conflicted
+++ resolved
@@ -1,8 +1,5 @@
 output/
 *~lock*
 *ICMGG*
-<<<<<<< HEAD
 griddes.txt 
-=======
-*.pyc
->>>>>>> 0a588910
+*.pyc